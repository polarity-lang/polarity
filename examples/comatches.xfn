codata Fun(a b: Type) {
    Fun(a, b).ap(a: Type, b: Type, x: a) : b
}

codata Pi(a: Type, p: Fun(a, Type)) {
    Pi(a, p).pi_elim(a: Type, p: Fun(a, Type), x: a) : p.ap(a, Type, x)
}

data Top { Unit }

-- The type of the identity function
codef IdType: Fun(Type, Type) {
    ap(_, _, a) => Fun(a, a),
}

-- The identity function
<<<<<<< HEAD
def Top.id: Pi(Type, comatch { ap(_, _, a) => Fun(a, a) }) {
    Unit => comatch { pi_elim(_, _, a) => comatch { ap(_, _, x) => x } } : Pi(Type, comatch { ap(_, _, a) => Fun(a, a) })
=======
def Top.id: Pi(Type, IdType) {
    Unit => comatch { pi_elim(_, _, a) => comatch { ap(_, _, x) => x } } : Pi(Type, IdType)
>>>>>>> 8b1602f3
}

-- The constant function
def Top.const: Pi(Type, comatch { ap(_, _, a) => Pi(Type, comatch { ap(_, _, b) => Fun(a, Fun(b, a)) }) }) {
    Unit => comatch { pi_elim(_, _, a) => comatch { pi_elim(_, _, b) => comatch { ap(_, _, x) => comatch { ap(_, _, y) => x } } }}
}<|MERGE_RESOLUTION|>--- conflicted
+++ resolved
@@ -14,13 +14,8 @@
 }
 
 -- The identity function
-<<<<<<< HEAD
-def Top.id: Pi(Type, comatch { ap(_, _, a) => Fun(a, a) }) {
-    Unit => comatch { pi_elim(_, _, a) => comatch { ap(_, _, x) => x } } : Pi(Type, comatch { ap(_, _, a) => Fun(a, a) })
-=======
 def Top.id: Pi(Type, IdType) {
     Unit => comatch { pi_elim(_, _, a) => comatch { ap(_, _, x) => x } } : Pi(Type, IdType)
->>>>>>> 8b1602f3
 }
 
 -- The constant function
