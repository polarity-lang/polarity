# Rust
target
# direnv
.envrc
.direnv
<<<<<<< HEAD
*.zip
target_pol/docs*
=======

*.zip

# nix 
result
result-
>>>>>>> f4a17189
<|MERGE_RESOLUTION|>--- conflicted
+++ resolved
@@ -3,14 +3,10 @@
 # direnv
 .envrc
 .direnv
-<<<<<<< HEAD
+
 *.zip
 target_pol/docs*
-=======
-
-*.zip
 
 # nix 
 result
-result-
->>>>>>> f4a17189
+result-