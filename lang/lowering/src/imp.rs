use std::rc::Rc;

use num_bigint::BigUint;

use data::HashMap;
use miette_util::ToMiette;
use parser::cst;
use parser::cst::BindingSite;
use parser::cst::Ident;
use syntax::common::*;
use syntax::ctx::BindContext;
use syntax::generic::lookup_table;
use syntax::generic::lookup_table::DeclKind;
use syntax::generic::lookup_table::DeclMeta;
use syntax::ust;

use super::ctx::*;
use super::result::*;

pub trait Lower {
    type Target;

    fn lower(&self, ctx: &mut Ctx) -> Result<Self::Target, LoweringError>;
}

pub fn lower_prg(prg: &cst::Prg) -> Result<ust::Prg, LoweringError> {
    let cst::Prg { items, exp } = prg;

    let (top_level_map, lookup_table) = build_lookup_table(items)?;

    let mut ctx = Ctx::empty(top_level_map);
    // Lower definitions
    for item in items {
        item.lower(&mut ctx)?;
    }

    let exp = exp.lower(&mut ctx)?;

    Ok(ust::Prg { decls: ust::Decls { map: ctx.decls_map, lookup_table }, exp })
}

/// Build the structure tracking the declaration order in the source code
fn build_lookup_table(
    items: &[cst::Decl],
) -> Result<(HashMap<Ident, DeclMeta>, lookup_table::LookupTable), LoweringError> {
    let mut lookup_table = lookup_table::LookupTable::default();
    let mut top_level_map = HashMap::default();

    let mut add_top_level_decl = |name: &Ident, decl_kind: DeclMeta| {
        if top_level_map.contains_key(name) {
            return Err(LoweringError::AlreadyDefined { name: name.to_owned(), span: None });
        }
        top_level_map.insert(name.clone(), decl_kind);
        Ok(())
    };

    for item in items {
        match item {
<<<<<<< HEAD
            cst::Decl::Data(data) => {
                // top_level_map
                add_top_level_decl(&data.name, DeclMeta::from(data))?;
                for ctor in &data.ctors {
                    add_top_level_decl(&ctor.name, DeclMeta::Ctor { ret_typ: data.name.clone() })?;
=======
            cst::Item::Data(data) => {
                ctx.add_top_level_decl(&data.name, &data.info, DeclMeta::from(data))?;
                for ctor in &data.ctors {
                    ctx.add_top_level_decl(
                        &ctor.name,
                        &ctor.info,
                        DeclMeta::Ctor { ret_typ: data.name.clone() },
                    )?;
>>>>>>> 032061db
                }

                // lookup_table
                let mut typ_decl = lookup_table.add_type_decl(data.name.clone());
                let xtors = data.ctors.iter().map(|ctor| ctor.name.clone());
                typ_decl.set_xtors(xtors);
            }
<<<<<<< HEAD
            cst::Decl::Codata(codata) => {
                // top_level_map
                add_top_level_decl(&codata.name, DeclMeta::from(codata))?;
=======
            cst::Item::Codata(codata) => {
                ctx.add_top_level_decl(&codata.name, &codata.info, DeclMeta::from(codata))?;
>>>>>>> 032061db
                for dtor in &codata.dtors {
                    add_top_level_decl(
                        &dtor.name,
                        &dtor.info,
                        DeclMeta::Dtor { self_typ: codata.name.clone() },
                    )?;
                }
<<<<<<< HEAD
=======
            }
            cst::Item::Def(def) => {
                ctx.add_top_level_decl(&def.name, &def.info, DeclMeta::from(def))?;
            }
            cst::Item::Codef(codef) => {
                ctx.add_top_level_decl(&codef.name, &codef.info, DeclMeta::from(codef))?;
            }
        }
    }
>>>>>>> 032061db

                // lookup_table
                let mut typ_decl = lookup_table.add_type_decl(codata.name.clone());
                let xtors = codata.dtors.iter().map(|ctor| ctor.name.clone());
                typ_decl.set_xtors(xtors);
            }
            cst::Decl::Def(def) => {
                // top_level_map
                add_top_level_decl(&def.name, DeclMeta::from(def))?;

                // lookup_table
                let type_name = def.scrutinee.typ.name.clone();
                lookup_table.add_def(type_name, def.name.to_owned());
            }
            cst::Decl::Codef(codef) => {
                // top_level_map
                add_top_level_decl(&codef.name, DeclMeta::from(codef))?;

                // lookup_table
                let type_name = codef.typ.name.clone();
                lookup_table.add_def(type_name, codef.name.to_owned())
            }
        }
    }

    Ok((top_level_map, lookup_table))
}

impl Lower for cst::Decl {
    type Target = ();

    fn lower(&self, ctx: &mut Ctx) -> Result<Self::Target, LoweringError> {
        let decl = match self {
            cst::Decl::Data(data) => ust::Decl::Data(data.lower(ctx)?),
            cst::Decl::Codata(codata) => ust::Decl::Codata(codata.lower(ctx)?),
            cst::Decl::Def(def) => ust::Decl::Def(def.lower(ctx)?),
            cst::Decl::Codef(codef) => ust::Decl::Codef(codef.lower(ctx)?),
        };
        ctx.add_decl(decl)?;
        Ok(())
    }
}

impl Lower for cst::Data {
    type Target = ust::Data;

    fn lower(&self, ctx: &mut Ctx) -> Result<Self::Target, LoweringError> {
        let cst::Data { info, doc, name, hidden, params, ctors } = self;

        let ctor_decls = ctors.lower(ctx)?.into_iter().map(ust::Decl::Ctor);

        let ctor_names = ctors.iter().map(|ctor| ctor.name.clone()).collect();

        ctx.add_decls(ctor_decls)?;

        Ok(ust::Data {
            info: Some(*info),
            doc: doc.clone(),
            name: name.clone(),
            hidden: *hidden,
            typ: Rc::new(ust::TypAbs { params: lower_telescope(params, ctx, |_, out| Ok(out))? }),
            ctors: ctor_names,
        })
    }
}

impl Lower for cst::Codata {
    type Target = ust::Codata;

    fn lower(&self, ctx: &mut Ctx) -> Result<Self::Target, LoweringError> {
        let cst::Codata { info, doc, name, hidden, params, dtors } = self;

        let dtor_decls = dtors.lower(ctx)?.into_iter().map(ust::Decl::Dtor);

        let dtor_names = dtors.iter().map(|dtor| dtor.name.clone()).collect();

        ctx.add_decls(dtor_decls)?;

        Ok(ust::Codata {
            info: Some(*info),
            doc: doc.clone(),
            name: name.clone(),
            hidden: *hidden,
            typ: Rc::new(ust::TypAbs { params: lower_telescope(params, ctx, |_, out| Ok(out))? }),
            dtors: dtor_names,
        })
    }
}

impl Lower for cst::Ctor {
    type Target = ust::Ctor;

    fn lower(&self, ctx: &mut Ctx) -> Result<Self::Target, LoweringError> {
        let cst::Ctor { info, doc, name, params, typ } = self;

        let typ_name = match ctx.lookup_top_level_decl(name, info)? {
            DeclMeta::Ctor { ret_typ } => ret_typ,
            other => {
                return Err(LoweringError::InvalidDeclarationKind {
                    name: name.clone(),
                    expected: DeclKind::Ctor,
                    actual: other.kind(),
                })
            }
        };

        let type_arity = match ctx.lookup_top_level_decl(&typ_name, info)? {
            DeclMeta::Data { arity } => arity,
            other => {
                return Err(LoweringError::InvalidDeclarationKind {
                    name: name.clone(),
                    expected: DeclKind::Data,
                    actual: other.kind(),
                })
            }
        };

        lower_telescope(params, ctx, |ctx, params| {
            // If the type constructor does not take any arguments, it can be left out
            let typ = match typ {
                Some(typ) => typ.lower(ctx)?,
                None => {
                    if type_arity == 0 {
                        ust::TypApp {
                            info: None,
                            name: typ_name.clone(),
                            args: ust::Args { args: vec![] },
                        }
                    } else {
                        return Err(LoweringError::MustProvideArgs {
                            xtor: name.clone(),
                            typ: typ_name.clone(),
                            span: info.to_miette(),
                        });
                    }
                }
            };

            Ok(ust::Ctor { info: Some(*info), doc: doc.clone(), name: name.clone(), params, typ })
        })
    }
}

impl Lower for cst::Dtor {
    type Target = ust::Dtor;

    fn lower(&self, ctx: &mut Ctx) -> Result<Self::Target, LoweringError> {
        let cst::Dtor { info, doc, name, params, destructee, ret_typ } = self;

        let typ_name = match ctx.lookup_top_level_decl(name, info)? {
            DeclMeta::Dtor { self_typ } => self_typ,
            other => {
                return Err(LoweringError::InvalidDeclarationKind {
                    name: name.clone(),
                    expected: DeclKind::Dtor,
                    actual: other.kind(),
                })
            }
        };

        let type_arity = match ctx.lookup_top_level_decl(&typ_name, info)? {
            DeclMeta::Codata { arity } => arity,
            other => {
                return Err(LoweringError::InvalidDeclarationKind {
                    name: name.clone(),
                    expected: DeclKind::Codata,
                    actual: other.kind(),
                })
            }
        };

        lower_telescope(params, ctx, |ctx, params| {
            // If the type constructor does not take any arguments, it can be left out
            let on_typ = match &destructee.typ {
                Some(on_typ) => on_typ.clone(),
                None => {
                    if type_arity == 0 {
                        cst::TypApp {
                            info: Default::default(),
                            name: typ_name.clone(),
                            args: vec![],
                        }
                    } else {
                        return Err(LoweringError::MustProvideArgs {
                            xtor: name.clone(),
                            typ: typ_name.clone(),
                            span: info.to_miette(),
                        });
                    }
                }
            };

            let self_param = cst::SelfParam {
                info: destructee.info,
                name: destructee.name.clone(),
                typ: on_typ,
            };

            lower_self_param(&self_param, ctx, |ctx, self_param| {
                Ok(ust::Dtor {
                    info: Some(*info),
                    doc: doc.clone(),
                    name: name.clone(),
                    params,
                    self_param,
                    ret_typ: ret_typ.lower(ctx)?,
                })
            })
        })
    }
}

impl Lower for cst::Def {
    type Target = ust::Def;

    fn lower(&self, ctx: &mut Ctx) -> Result<Self::Target, LoweringError> {
        let cst::Def { info, doc, name, hidden, params, scrutinee, ret_typ, body } = self;

        let self_param: cst::SelfParam = scrutinee.clone().into();

        lower_telescope(params, ctx, |ctx, params| {
            let body = body.lower(ctx)?;

            lower_self_param(&self_param, ctx, |ctx, self_param| {
                Ok(ust::Def {
                    info: Some(*info),
                    doc: doc.clone(),
                    name: name.clone(),
                    hidden: *hidden,
                    params,
                    self_param,
                    ret_typ: ret_typ.lower(ctx)?,
                    body,
                })
            })
        })
    }
}

impl Lower for cst::Codef {
    type Target = ust::Codef;

    fn lower(&self, ctx: &mut Ctx) -> Result<Self::Target, LoweringError> {
        let cst::Codef { info, doc, name, hidden, params, typ, body, .. } = self;

        lower_telescope(params, ctx, |ctx, params| {
            Ok(ust::Codef {
                info: Some(*info),
                doc: doc.clone(),
                name: name.clone(),
                hidden: *hidden,
                params,
                typ: typ.lower(ctx)?,
                body: body.lower(ctx)?,
            })
        })
    }
}

impl Lower for cst::Match {
    type Target = ust::Match;

    fn lower(&self, ctx: &mut Ctx) -> Result<Self::Target, LoweringError> {
        let cst::Match { info, cases, omit_absurd } = self;

        Ok(ust::Match { info: Some(*info), cases: cases.lower(ctx)?, omit_absurd: *omit_absurd })
    }
}

impl Lower for cst::Comatch {
    type Target = ust::Comatch;

    fn lower(&self, ctx: &mut Ctx) -> Result<Self::Target, LoweringError> {
        let cst::Comatch { info, cases, omit_absurd } = self;

        Ok(ust::Comatch { info: Some(*info), cases: cases.lower(ctx)?, omit_absurd: *omit_absurd })
    }
}

impl Lower for cst::Case {
    type Target = ust::Case;

    fn lower(&self, ctx: &mut Ctx) -> Result<Self::Target, LoweringError> {
        let cst::Case { info, name, args, body } = self;

        lower_telescope_inst(args, ctx, |ctx, args| {
            Ok(ust::Case { info: Some(*info), name: name.clone(), args, body: body.lower(ctx)? })
        })
    }
}

impl Lower for cst::Cocase {
    type Target = ust::Cocase;

    fn lower(&self, ctx: &mut Ctx) -> Result<Self::Target, LoweringError> {
        let cst::Cocase { info, name, args, body } = self;

        lower_telescope_inst(args, ctx, |ctx, args| {
            Ok(ust::Cocase {
                info: Some(*info),
                name: name.clone(),
                params: args,
                body: body.lower(ctx)?,
            })
        })
    }
}

impl Lower for cst::TypApp {
    type Target = ust::TypApp;

    fn lower(&self, ctx: &mut Ctx) -> Result<Self::Target, LoweringError> {
        let cst::TypApp { info, name, args } = self;

        Ok(ust::TypApp {
            info: Some(*info),
            name: name.clone(),
            args: ust::Args { args: args.lower(ctx)? },
        })
    }
}

impl Lower for cst::Exp {
    type Target = ust::Exp;

    fn lower(&self, ctx: &mut Ctx) -> Result<Self::Target, LoweringError> {
        match self {
            cst::Exp::Call { info, name, args } => match ctx.lookup(name, info)? {
                Elem::Bound(lvl) => Ok(ust::Exp::Var {
                    info: Some(*info),
                    name: name.clone(),
                    ctx: (),
                    idx: ctx.level_to_index(lvl),
                }),
                Elem::Decl(meta) => match meta.kind() {
                    DeclKind::Data | DeclKind::Codata => Ok(ust::Exp::TypCtor {
                        info: Some(*info),
                        name: name.to_owned(),
                        args: ust::Args { args: args.lower(ctx)? },
                    }),
                    DeclKind::Def | DeclKind::Dtor => Err(LoweringError::MustUseAsDtor {
                        name: name.to_owned(),
                        span: info.to_miette(),
                    }),
                    DeclKind::Codef | DeclKind::Ctor => Ok(ust::Exp::Ctor {
                        info: Some(*info),
                        name: name.to_owned(),
                        args: ust::Args { args: args.lower(ctx)? },
                    }),
                },
            },
            cst::Exp::DotCall { info, exp, name, args } => match ctx.lookup(name, info)? {
                Elem::Bound(_) => Err(LoweringError::CannotUseAsDtor {
                    name: name.clone(),
                    span: info.to_miette(),
                }),
                Elem::Decl(meta) => match meta.kind() {
                    DeclKind::Def | DeclKind::Dtor => Ok(ust::Exp::Dtor {
                        info: Some(*info),
                        exp: exp.lower(ctx)?,
                        name: name.clone(),
                        args: ust::Args { args: args.lower(ctx)? },
                    }),
                    _ => Err(LoweringError::CannotUseAsDtor {
                        name: name.clone(),
                        span: info.to_miette(),
                    }),
                },
            },
            cst::Exp::Anno { info, exp, typ } => {
                Ok(ust::Exp::Anno { info: Some(*info), exp: exp.lower(ctx)?, typ: typ.lower(ctx)? })
            }
            cst::Exp::Type { info } => Ok(ust::Exp::Type { info: Some(*info) }),
            cst::Exp::Match { info, name, on_exp, motive, body } => Ok(ust::Exp::Match {
                info: Some(*info),
                ctx: (),
                name: ctx.unique_label(name.to_owned(), info)?,
                on_exp: on_exp.lower(ctx)?,
                motive: motive.lower(ctx)?,
                ret_typ: (),
                body: body.lower(ctx)?,
            }),
            cst::Exp::Comatch { info, name, is_lambda_sugar, body } => Ok(ust::Exp::Comatch {
                info: Some(*info),
                ctx: (),
                name: ctx.unique_label(name.to_owned(), info)?,
                is_lambda_sugar: *is_lambda_sugar,
                body: body.lower(ctx)?,
            }),
            cst::Exp::Hole { info, kind } => Ok(ust::Exp::Hole { info: Some(*info), kind: *kind }),
            cst::Exp::NatLit { info, val } => {
                let mut out = ust::Exp::Ctor {
                    info: Some(*info),
                    name: "Z".to_owned(),
                    args: ust::Args { args: vec![] },
                };

                let mut i = BigUint::from(0usize);

                while &i != val {
                    i += 1usize;
                    out = ust::Exp::Ctor {
                        info: Some(*info),
                        name: "S".to_owned(),
                        args: ust::Args { args: vec![Rc::new(out)] },
                    };
                }

                Ok(out)
            }
            cst::Exp::Fun { info, from, to } => Ok(ust::Exp::TypCtor {
                info: Some(*info),
                name: "Fun".to_owned(),
                args: ust::Args { args: vec![from.lower(ctx)?, to.lower(ctx)?] },
            }),
            cst::Exp::Lam { info, var, body } => {
                let comatch = cst::Exp::Comatch {
                    info: *info,
                    name: None,
                    is_lambda_sugar: true,
                    body: cst::Comatch {
                        info: *info,
                        cases: vec![cst::Cocase {
                            info: *info,
                            name: "ap".to_owned(),
                            args: cst::TelescopeInst(vec![
                                cst::ParamInst {
                                    info: Default::default(),
                                    name: BindingSite::Wildcard,
                                },
                                cst::ParamInst {
                                    info: Default::default(),
                                    name: BindingSite::Wildcard,
                                },
                                var.clone(),
                            ]),
                            body: Some(body.clone()),
                        }],
                        omit_absurd: false,
                    },
                };
                comatch.lower(ctx)
            }
        }
    }
}

impl Lower for cst::Motive {
    type Target = ust::Motive;

    fn lower(&self, ctx: &mut Ctx) -> Result<Self::Target, LoweringError> {
        let cst::Motive { info, param, ret_typ } = self;

        Ok(ust::Motive {
            info: Some(*info),
            param: ust::ParamInst { info: Some(param.info), name: param.name().clone(), typ: () },
            ret_typ: ctx.bind_single(param, |ctx| ret_typ.lower(ctx))?,
        })
    }
}

impl<T: Lower> Lower for Option<T> {
    type Target = Option<T::Target>;

    fn lower(&self, ctx: &mut Ctx) -> Result<Self::Target, LoweringError> {
        self.as_ref().map(|x| x.lower(ctx)).transpose()
    }
}

impl<T: Lower> Lower for Vec<T> {
    type Target = Vec<T::Target>;

    fn lower(&self, ctx: &mut Ctx) -> Result<Self::Target, LoweringError> {
        self.iter().map(|x| x.lower(ctx)).collect()
    }
}

impl<T: Lower> Lower for Rc<T> {
    type Target = Rc<T::Target>;

    fn lower(&self, ctx: &mut Ctx) -> Result<Self::Target, LoweringError> {
        Ok(Rc::new((**self).lower(ctx)?))
    }
}

fn lower_self_param<T, F: FnOnce(&mut Ctx, ust::SelfParam) -> Result<T, LoweringError>>(
    self_param: &cst::SelfParam,
    ctx: &mut Ctx,
    f: F,
) -> Result<T, LoweringError> {
    let cst::SelfParam { info, name, typ } = self_param;
    let typ_out = typ.lower(ctx)?;
    ctx.bind_single(name.clone().unwrap_or_default(), |ctx| {
        f(ctx, ust::SelfParam { info: Some(*info), name: name.clone(), typ: typ_out })
    })
}

fn desugar_telescope(tel: &cst::Telescope) -> cst::Telescope {
    let cst::Telescope(params) = tel;
    let params: Vec<cst::Param> = params.iter().flat_map(desugar_param).collect();
    cst::Telescope(params)
}
fn desugar_param(param: &cst::Param) -> Vec<cst::Param> {
    let cst::Param { name, names, typ } = param;
    let mut params: Vec<cst::Param> =
        vec![cst::Param { name: name.clone(), names: vec![], typ: typ.clone() }];
    for extra_name in names {
        params.push(cst::Param { name: extra_name.clone(), names: vec![], typ: typ.clone() });
    }
    params
}

/// Lower a telescope
///
/// Execute a function `f` under the context where all binders
/// of the telescope are in scope.
fn lower_telescope<T, F>(tele: &cst::Telescope, ctx: &mut Ctx, f: F) -> Result<T, LoweringError>
where
    F: FnOnce(&mut Ctx, ust::Telescope) -> Result<T, LoweringError>,
{
    let tel = desugar_telescope(tele);
    ctx.bind_fold(
        tel.0.iter(),
        Ok(vec![]),
        |ctx, params_out, param| {
            let mut params_out = params_out?;
            let cst::Param { name, names: _, typ } = param; // The `names` field has been removed by `desugar_telescope`.
            let typ_out = typ.lower(ctx)?;
            let name = match name {
                BindingSite::Var { name } => name.clone(),
                BindingSite::Wildcard => "_".to_owned(),
            };
            let param_out = ust::Param { name, typ: typ_out };
            params_out.push(param_out);
            Ok(params_out)
        },
        |ctx, params| f(ctx, params.map(|params| ust::Telescope { params })?),
    )
}

fn lower_telescope_inst<T, F: FnOnce(&mut Ctx, ust::TelescopeInst) -> Result<T, LoweringError>>(
    tel_inst: &cst::TelescopeInst,
    ctx: &mut Ctx,
    f: F,
) -> Result<T, LoweringError> {
    ctx.bind_fold(
        tel_inst.0.iter(),
        Ok(vec![]),
        |_ctx, params_out, param| {
            let mut params_out = params_out?;
            let cst::ParamInst { info, name } = param;
            let param_out =
                ust::ParamInst { info: Some(*info), name: name.name().clone(), typ: () };
            params_out.push(param_out);
            Ok(params_out)
        },
        |ctx, params| f(ctx, params.map(|params| ust::TelescopeInst { params })?),
    )
}<|MERGE_RESOLUTION|>--- conflicted
+++ resolved
@@ -1,5 +1,6 @@
 use std::rc::Rc;
 
+use codespan::Span;
 use num_bigint::BigUint;
 
 use data::HashMap;
@@ -46,9 +47,12 @@
     let mut lookup_table = lookup_table::LookupTable::default();
     let mut top_level_map = HashMap::default();
 
-    let mut add_top_level_decl = |name: &Ident, decl_kind: DeclMeta| {
+    let mut add_top_level_decl = |name: &Ident, span: &Span, decl_kind: DeclMeta| {
         if top_level_map.contains_key(name) {
-            return Err(LoweringError::AlreadyDefined { name: name.to_owned(), span: None });
+            return Err(LoweringError::AlreadyDefined {
+                name: name.to_owned(),
+                span: Some(span.to_miette()),
+            });
         }
         top_level_map.insert(name.clone(), decl_kind);
         Ok(())
@@ -56,22 +60,15 @@
 
     for item in items {
         match item {
-<<<<<<< HEAD
             cst::Decl::Data(data) => {
                 // top_level_map
-                add_top_level_decl(&data.name, DeclMeta::from(data))?;
+                add_top_level_decl(&data.name, &data.info, DeclMeta::from(data))?;
                 for ctor in &data.ctors {
-                    add_top_level_decl(&ctor.name, DeclMeta::Ctor { ret_typ: data.name.clone() })?;
-=======
-            cst::Item::Data(data) => {
-                ctx.add_top_level_decl(&data.name, &data.info, DeclMeta::from(data))?;
-                for ctor in &data.ctors {
-                    ctx.add_top_level_decl(
+                    add_top_level_decl(
                         &ctor.name,
                         &ctor.info,
                         DeclMeta::Ctor { ret_typ: data.name.clone() },
                     )?;
->>>>>>> 032061db
                 }
 
                 // lookup_table
@@ -79,14 +76,9 @@
                 let xtors = data.ctors.iter().map(|ctor| ctor.name.clone());
                 typ_decl.set_xtors(xtors);
             }
-<<<<<<< HEAD
             cst::Decl::Codata(codata) => {
                 // top_level_map
-                add_top_level_decl(&codata.name, DeclMeta::from(codata))?;
-=======
-            cst::Item::Codata(codata) => {
-                ctx.add_top_level_decl(&codata.name, &codata.info, DeclMeta::from(codata))?;
->>>>>>> 032061db
+                add_top_level_decl(&codata.name, &codata.info, DeclMeta::from(codata))?;
                 for dtor in &codata.dtors {
                     add_top_level_decl(
                         &dtor.name,
@@ -94,18 +86,6 @@
                         DeclMeta::Dtor { self_typ: codata.name.clone() },
                     )?;
                 }
-<<<<<<< HEAD
-=======
-            }
-            cst::Item::Def(def) => {
-                ctx.add_top_level_decl(&def.name, &def.info, DeclMeta::from(def))?;
-            }
-            cst::Item::Codef(codef) => {
-                ctx.add_top_level_decl(&codef.name, &codef.info, DeclMeta::from(codef))?;
-            }
-        }
-    }
->>>>>>> 032061db
 
                 // lookup_table
                 let mut typ_decl = lookup_table.add_type_decl(codata.name.clone());
@@ -114,7 +94,7 @@
             }
             cst::Decl::Def(def) => {
                 // top_level_map
-                add_top_level_decl(&def.name, DeclMeta::from(def))?;
+                add_top_level_decl(&def.name, &def.info, DeclMeta::from(def))?;
 
                 // lookup_table
                 let type_name = def.scrutinee.typ.name.clone();
@@ -122,7 +102,7 @@
             }
             cst::Decl::Codef(codef) => {
                 // top_level_map
-                add_top_level_decl(&codef.name, DeclMeta::from(codef))?;
+                add_top_level_decl(&codef.name, &codef.info, DeclMeta::from(codef))?;
 
                 // lookup_table
                 let type_name = codef.typ.name.clone();
