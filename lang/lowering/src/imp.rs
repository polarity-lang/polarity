use std::rc::Rc;

use num_bigint::BigUint;

use miette_util::ToMiette;
use syntax::ast::source;
use syntax::common::*;
use syntax::cst;
use syntax::ctx::{Bind, Context};
use syntax::ust;

use super::ctx::*;
use super::result::*;
use super::types::*;

pub fn lower(prg: &cst::Prg) -> Result<ust::Prg, LoweringError> {
    let cst::Prg { items, exp } = prg;
    let mut ctx = Ctx::empty();

    // Register names and metadata
    let (types, defs) = register_names(&mut ctx, &items[..])?;
    let source = build_source(items);

    // Lower deferred definitions
    for typ in types {
        typ.lower_in_ctx(&mut ctx)?;
    }
    for def in defs {
        def.lower_in_ctx(&mut ctx)?;
    }

    let exp = exp.lower_in_ctx(&mut ctx)?;

    Ok(ust::Prg { decls: ctx.into_decls(source), exp })
}

/// Build the structure tracking the declaration order in the source code
fn build_source(items: &[cst::Item]) -> source::Source {
    let mut source = source::Source::default();

    for item in items {
        match item {
            cst::Item::Type(typ_decl) => match typ_decl {
                cst::TypDecl::Data(data) => {
                    let mut typ_decl = source.add_type_decl(data.name.clone());
                    let xtors = data.ctors.iter().map(|ctor| ctor.name.clone());
                    typ_decl.set_xtors(xtors);
                }
                cst::TypDecl::Codata(codata) => {
                    let mut typ_decl = source.add_type_decl(codata.name.clone());
                    let xtors = codata.dtors.iter().map(|ctor| ctor.name.clone());
                    typ_decl.set_xtors(xtors);
                }
            },
            cst::Item::Impl(impl_block) => {
                let mut block = source.add_impl_block(impl_block.name.clone());
                let defs = impl_block.decls.iter().map(|decl| decl.name().clone());
                block.set_defs(defs);
            }
        }
    }

    source
}

/// Register names for all top-level declarations
/// Returns definitions whose lowering has been deferred
fn register_names<'a>(
    ctx: &mut Ctx,
    items: &'a [cst::Item],
) -> Result<(Vec<&'a cst::TypDecl>, Vec<&'a cst::DefDecl>), LoweringError> {
    let mut types = Vec::new();
    let mut defs = Vec::new();

    for item in items {
        match item {
            cst::Item::Type(type_decl) => {
                register_type_name(ctx, type_decl)?;
                types.push(type_decl);
            }
            cst::Item::Impl(impl_decl) => {
                register_impl_meta(ctx, impl_decl)?;
                defs.extend(impl_decl.decls.iter());
            }
        }
    }

    Ok((types, defs))
}

fn register_type_name(ctx: &mut Ctx, type_decl: &cst::TypDecl) -> Result<(), LoweringError> {
    // Register type name in the context
    // Don't lower any of the contents, yet
    ctx.add_name(type_decl.name(), DeclKind::from(type_decl))?;
    // Register names for all xtors
    match type_decl {
        cst::TypDecl::Data(data) => {
            for ctor in &data.ctors {
                ctx.add_name(&ctor.name, DeclKind::Ctor { ret_typ: data.name.clone() })?;
            }
        }
        cst::TypDecl::Codata(codata) => {
            for dtor in &codata.dtors {
                ctx.add_name(&dtor.name, DeclKind::Dtor { self_typ: codata.name.clone() })?;
            }
        }
    }
    Ok(())
}

fn register_impl_meta(ctx: &mut Ctx, impl_decl: &cst::Impl) -> Result<(), LoweringError> {
    // Add metadata of impl block to context
    // This does not lower any of the contents, yet
    impl_decl.lower_in_ctx(ctx)?;
    for def in &impl_decl.decls {
        // Add names for all contained definitions
        ctx.add_name(def.name(), DeclKind::from(def))?;
    }
    Ok(())
}

impl Lower for cst::TypDecl {
    type Target = ();

    fn lower_in_ctx(&self, ctx: &mut Ctx) -> Result<Self::Target, LoweringError> {
        let decl = match self {
            cst::TypDecl::Data(data) => ust::Decl::Data(data.lower_in_ctx(ctx)?),
            cst::TypDecl::Codata(codata) => ust::Decl::Codata(codata.lower_in_ctx(ctx)?),
        };
        ctx.add_decl(decl)?;
        Ok(())
    }
}

impl Lower for cst::Impl {
    type Target = ();

    fn lower_in_ctx(&self, ctx: &mut Ctx) -> Result<Self::Target, LoweringError> {
        let cst::Impl { info, name, decls } = self;

        let impl_block = ust::Impl {
            info: info.lower_pure(),
            name: name.clone(),
            defs: decls.iter().map(Named::name).cloned().collect(),
        };

        ctx.add_impl_block(impl_block);

        Ok(())
    }
}

impl Lower for cst::DefDecl {
    type Target = ();

    fn lower_in_ctx(&self, ctx: &mut Ctx) -> Result<Self::Target, LoweringError> {
        let decl = match self {
            cst::DefDecl::Def(def) => ust::Decl::Def(def.lower_in_ctx(ctx)?),
            cst::DefDecl::Codef(codef) => ust::Decl::Codef(codef.lower_in_ctx(ctx)?),
        };
        ctx.add_decl(decl)?;
        Ok(())
    }
}

impl Lower for cst::Data {
    type Target = ust::Data;

    fn lower_in_ctx(&self, ctx: &mut Ctx) -> Result<Self::Target, LoweringError> {
        let cst::Data { info, name, params, ctors } = self;

        let ctor_decls = ctors.lower_in_ctx(ctx)?.into_iter().map(ust::Decl::Ctor);

        let ctor_names = ctors.iter().map(|ctor| ctor.name.clone()).collect();

        ctx.add_decls(ctor_decls)?;

        Ok(ust::Data {
            info: info.lower_pure(),
            name: name.clone(),
            typ: Rc::new(ust::TypAbs { params: params.lower_in_ctx(ctx)? }),
            ctors: ctor_names,
            impl_block: ctx.impl_block(name).cloned(),
        })
    }
}

impl Lower for cst::Codata {
    type Target = ust::Codata;

    fn lower_in_ctx(&self, ctx: &mut Ctx) -> Result<Self::Target, LoweringError> {
        let cst::Codata { info, name, params, dtors } = self;

        let dtor_decls = dtors.lower_in_ctx(ctx)?.into_iter().map(ust::Decl::Dtor);

        let dtor_names = dtors.iter().map(|dtor| dtor.name.clone()).collect();

        ctx.add_decls(dtor_decls)?;

        Ok(ust::Codata {
            info: info.lower_pure(),
            name: name.clone(),
            typ: Rc::new(ust::TypAbs { params: params.lower_in_ctx(ctx)? }),
            dtors: dtor_names,
            impl_block: ctx.impl_block(name).cloned(),
        })
    }
}

impl Lower for cst::Ctor {
    type Target = ust::Ctor;

    fn lower_in_ctx(&self, ctx: &mut Ctx) -> Result<Self::Target, LoweringError> {
        let cst::Ctor { info, name, params, typ } = self;

        params.lower_telescope(ctx, |ctx, params| {
            // If the type constructor does not take any arguments, it can be left out
            let typ = match typ {
                Some(typ) => typ.lower_in_ctx(ctx)?,
                None => {
                    let typ_name = ctx.typ_name_for_xtor(name);
                    if ctx.typ_ctor_arity(typ_name) == 0 {
                        ust::TypApp {
                            info: ust::Info::empty(),
                            name: typ_name.clone(),
                            args: vec![],
                        }
                    } else {
                        return Err(LoweringError::MustProvideArgs {
                            xtor: name.clone(),
                            typ: typ_name.clone(),
                            span: info.span.to_miette(),
                        });
                    }
                }
            };

            Ok(ust::Ctor { info: info.lower_pure(), name: name.clone(), params, typ })
        })
    }
}

impl Lower for cst::Dtor {
    type Target = ust::Dtor;

    fn lower_in_ctx(&self, ctx: &mut Ctx) -> Result<Self::Target, LoweringError> {
        let cst::Dtor { info, name, params, destructee, ret_typ } = self;

        params.lower_telescope(ctx, |ctx, params| {
            // If the type constructor does not take any arguments, it can be left out
            let on_typ = match &destructee.typ {
                Some(on_typ) => on_typ.clone(),
                None => {
                    let typ_name = ctx.typ_name_for_xtor(name);
                    if ctx.typ_ctor_arity(typ_name) == 0 {
                        cst::TypApp {
                            info: cst::Info { span: Default::default() },
                            name: typ_name.clone(),
                            args: vec![],
                        }
                    } else {
                        return Err(LoweringError::MustProvideArgs {
                            xtor: name.clone(),
                            typ: typ_name.clone(),
                            span: info.span.to_miette(),
                        });
                    }
                }
            };

            let self_param = cst::SelfParam {
                info: destructee.info.clone(),
                name: destructee.name.clone(),
                typ: on_typ,
            };

            self_param.lower_telescope(ctx, |ctx, self_param| {
                Ok(ust::Dtor {
                    info: info.lower_pure(),
                    name: name.clone(),
                    params,
                    self_param,
                    ret_typ: ret_typ.lower_in_ctx(ctx)?,
                })
            })
        })
    }
}

impl Lower for cst::Def {
    type Target = ust::Def;

    fn lower_in_ctx(&self, ctx: &mut Ctx) -> Result<Self::Target, LoweringError> {
        let cst::Def { info, name, params, scrutinee, ret_typ, body } = self;

        let self_param: cst::SelfParam = scrutinee.clone().into();

        params.lower_telescope(ctx, |ctx, params| {
            let body = body.lower_in_ctx(ctx)?;

            self_param.lower_telescope(ctx, |ctx, self_param| {
                Ok(ust::Def {
                    info: info.lower_pure(),
                    name: name.clone(),
                    params,
                    self_param,
                    ret_typ: ret_typ.lower_in_ctx(ctx)?,
                    body,
                })
            })
        })
    }
}

impl Lower for cst::Codef {
    type Target = ust::Codef;

    fn lower_in_ctx(&self, ctx: &mut Ctx) -> Result<Self::Target, LoweringError> {
        let cst::Codef { info, name, params, typ, body } = self;

        params.lower_telescope(ctx, |ctx, params| {
            Ok(ust::Codef {
                info: info.lower_pure(),
                name: name.clone(),
                params,
                typ: typ.lower_in_ctx(ctx)?,
                body: body.lower_in_ctx(ctx)?,
            })
        })
    }
}

impl Lower for cst::Match {
    type Target = ust::Match;

    fn lower_in_ctx(&self, ctx: &mut Ctx) -> Result<Self::Target, LoweringError> {
        let cst::Match { info, cases } = self;

        Ok(ust::Match { info: info.lower_pure(), cases: cases.lower_in_ctx(ctx)? })
    }
}

impl Lower for cst::Comatch {
    type Target = ust::Comatch;

    fn lower_in_ctx(&self, ctx: &mut Ctx) -> Result<Self::Target, LoweringError> {
        let cst::Comatch { info, cases } = self;

        Ok(ust::Comatch { info: info.lower_pure(), cases: cases.lower_in_ctx(ctx)? })
    }
}

impl Lower for cst::Case {
    type Target = ust::Case;

    fn lower_in_ctx(&self, ctx: &mut Ctx) -> Result<Self::Target, LoweringError> {
        let cst::Case { info, name, args, body } = self;

        args.lower_telescope(ctx, |ctx, args| {
            Ok(ust::Case {
                info: info.lower_pure(),
                name: name.clone(),
                args,
                body: body.lower_in_ctx(ctx)?,
            })
        })
    }
}

impl Lower for cst::Cocase {
    type Target = ust::Cocase;

    fn lower_in_ctx(&self, ctx: &mut Ctx) -> Result<Self::Target, LoweringError> {
        let cst::Cocase { info, name, args, body } = self;

        args.lower_telescope(ctx, |ctx, args| {
            Ok(ust::Cocase {
                info: info.lower_pure(),
                name: name.clone(),
                params: args,
                body: body.lower_in_ctx(ctx)?,
            })
        })
    }
}

impl Lower for cst::TypApp {
    type Target = ust::TypApp;

    fn lower_in_ctx(&self, ctx: &mut Ctx) -> Result<Self::Target, LoweringError> {
        let cst::TypApp { info, name, args: subst } = self;

        Ok(ust::TypApp {
            info: info.lower_pure(),
            name: name.clone(),
            args: subst.lower_in_ctx(ctx)?,
        })
    }
}

impl Lower for cst::Exp {
    type Target = ust::Exp;

    fn lower_in_ctx(&self, ctx: &mut Ctx) -> Result<Self::Target, LoweringError> {
        match self {
            cst::Exp::Call { info, name, args: subst } => match ctx.lookup(name, info)? {
                Elem::Bound(lvl) => Ok(ust::Exp::Var {
                    info: info.lower_pure(),
                    name: name.clone(),
                    idx: ctx.lower_bound(*lvl),
                }),
                Elem::Decl => match ctx.decl_kind(name) {
                    DeclKind::Codata { .. } | DeclKind::Data { .. } => Ok(ust::Exp::TypCtor {
                        info: info.lower_pure(),
                        name: name.to_owned(),
                        args: subst.lower_in_ctx(ctx)?,
                    }),
                    DeclKind::Def | DeclKind::Dtor { .. } => Err(LoweringError::MustUseAsDtor {
                        name: name.to_owned(),
                        span: info.span.to_miette(),
                    }),
                    DeclKind::Codef | DeclKind::Ctor { .. } => Ok(ust::Exp::Ctor {
                        info: info.lower_pure(),
                        name: name.to_owned(),
                        args: subst.lower_in_ctx(ctx)?,
                    }),
                },
            },
            cst::Exp::DotCall { info, exp, name, args: subst } => Ok(ust::Exp::Dtor {
                info: info.lower_pure(),
                exp: exp.lower_in_ctx(ctx)?,
                name: name.clone(),
                args: subst.lower_in_ctx(ctx)?,
            }),
            cst::Exp::Anno { info, exp, typ } => Ok(ust::Exp::Anno {
                info: info.lower_pure(),
                exp: exp.lower_in_ctx(ctx)?,
                typ: typ.lower_in_ctx(ctx)?,
            }),
            cst::Exp::Type { info } => Ok(ust::Exp::Type { info: info.lower_pure() }),
            cst::Exp::Match { info, name, on_exp, body } => Ok(ust::Exp::Match {
                info: info.lower_pure(),
                // TODO: Relax this (auto-generate names)
                name: name
                    .clone()
                    .ok_or(LoweringError::UnnamedMatch { span: info.span.to_miette() })?,
                on_exp: on_exp.lower_in_ctx(ctx)?,
                ret_typ: (),
                body: body.lower_in_ctx(ctx)?,
            }),
            cst::Exp::Comatch { info, name, body } => Ok(ust::Exp::Comatch {
                info: info.lower_pure(),
                // TODO: Relax this (auto-generate names)
                name: name
                    .clone()
                    .ok_or(LoweringError::UnnamedMatch { span: info.span.to_miette() })?,
                body: body.lower_in_ctx(ctx)?,
            }),
<<<<<<< HEAD
            cst::Exp::Hole { info: _ } => todo!("Lowering of holes not implemented"),
=======
            cst::Exp::NatLit { info, val } => {
                let mut out =
                    ust::Exp::Ctor { info: info.lower_pure(), name: "Z".to_owned(), args: vec![] };

                let mut i = BigUint::from(0usize);

                while &i != val {
                    i += 1usize;
                    out = ust::Exp::Ctor {
                        info: info.lower_pure(),
                        name: "S".to_owned(),
                        args: vec![Rc::new(out)],
                    };
                }

                Ok(out)
            }
>>>>>>> da35ee89
        }
    }
}

impl<T: Lower> Lower for Option<T> {
    type Target = Option<T::Target>;

    fn lower_in_ctx(&self, ctx: &mut Ctx) -> Result<Self::Target, LoweringError> {
        self.as_ref().map(|x| x.lower_in_ctx(ctx)).transpose()
    }
}

impl<T: Lower> Lower for Vec<T> {
    type Target = Vec<T::Target>;

    fn lower_in_ctx(&self, ctx: &mut Ctx) -> Result<Self::Target, LoweringError> {
        self.iter().map(|x| x.lower_in_ctx(ctx)).collect()
    }
}

impl<T: Lower> Lower for Rc<T> {
    type Target = Rc<T::Target>;

    fn lower_in_ctx(&self, ctx: &mut Ctx) -> Result<Self::Target, LoweringError> {
        Ok(Rc::new((**self).lower_in_ctx(ctx)?))
    }
}

impl LowerTelescope for cst::SelfParam {
    type Target = ust::SelfParam;

    fn lower_telescope<T, F: FnOnce(&mut Ctx, Self::Target) -> Result<T, LoweringError>>(
        &self,
        ctx: &mut Ctx,
        f: F,
    ) -> Result<T, LoweringError> {
        let cst::SelfParam { info, name, typ } = self;
        let typ_out = typ.lower_in_ctx(ctx)?;
        ctx.bind_single(name.clone().unwrap_or_default(), |ctx| {
            f(ctx, ust::SelfParam { info: info.lower_pure(), name: name.clone(), typ: typ_out })
        })
    }
}

impl LowerTelescope for cst::Telescope {
    type Target = ust::Telescope;

    /// Lower a telescope
    ///
    /// Execute a function `f` under the context where all binders
    /// of the telescope are in scope.
    fn lower_telescope<T, F>(&self, ctx: &mut Ctx, f: F) -> Result<T, LoweringError>
    where
        F: FnOnce(&mut Ctx, Self::Target) -> Result<T, LoweringError>,
    {
        ctx.bind_fold(
            self.0.iter(),
            Ok(ust::Params::new()),
            |ctx, params_out, param| {
                let mut params_out = params_out?;
                let cst::Param { name, typ } = param;
                let typ_out = typ.lower_in_ctx(ctx)?;
                let param_out = ust::Param { name: name.clone(), typ: typ_out };
                params_out.push(param_out);
                Ok(params_out)
            },
            |ctx, params| f(ctx, params.map(|params| ust::Telescope { params })?),
        )
    }
}

impl LowerTelescope for cst::TelescopeInst {
    type Target = ust::TelescopeInst;

    fn lower_telescope<T, F: FnOnce(&mut Ctx, Self::Target) -> Result<T, LoweringError>>(
        &self,
        ctx: &mut Ctx,
        f: F,
    ) -> Result<T, LoweringError> {
        ctx.bind_fold(
            self.0.iter(),
            Ok(vec![]),
            |_ctx, params_out, param| {
                let mut params_out = params_out?;
                let cst::ParamInst { info, name } = param;
                let param_out =
                    ust::ParamInst { info: info.lower_pure(), name: name.clone(), typ: () };
                params_out.push(param_out);
                Ok(params_out)
            },
            |ctx, params| f(ctx, params.map(|params| ust::TelescopeInst { params })?),
        )
    }
}

impl LowerPure for cst::Info {
    type Target = ust::Info;

    fn lower_pure(&self) -> Self::Target {
        ust::Info { span: Some(self.span) }
    }
}<|MERGE_RESOLUTION|>--- conflicted
+++ resolved
@@ -456,9 +456,7 @@
                     .ok_or(LoweringError::UnnamedMatch { span: info.span.to_miette() })?,
                 body: body.lower_in_ctx(ctx)?,
             }),
-<<<<<<< HEAD
             cst::Exp::Hole { info: _ } => todo!("Lowering of holes not implemented"),
-=======
             cst::Exp::NatLit { info, val } => {
                 let mut out =
                     ust::Exp::Ctor { info: info.lower_pure(), name: "Z".to_owned(), args: vec![] };
@@ -476,7 +474,6 @@
 
                 Ok(out)
             }
->>>>>>> da35ee89
         }
     }
 }
