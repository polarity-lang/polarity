--- conflicted
+++ resolved
@@ -1,12 +1,17 @@
 use std::fs;
 use std::io::prelude::*;
 use std::path::{Path, PathBuf};
+use std::path::{Path, PathBuf};
 
+use askama::Template;
 use askama::Template;
 use opener;
 
 use driver::paths::{CSS_PATH, CSS_TEMPLATE_PATH};
+use driver::paths::{CSS_PATH, CSS_TEMPLATE_PATH};
 use driver::Database;
+
+use crate::generate_docs::GenerateDocs;
 
 use crate::generate_docs::GenerateDocs;
 
@@ -20,15 +25,9 @@
             .expect("Failed to create CSS directory");
         fs::write(CSS_PATH, CSS_TEMPLATE_PATH).expect("Failed to create CSS file");
     }
-<<<<<<< HEAD
 
     let mut stream = fs::File::create(htmlpath).expect("Failed to create file");
 
-=======
-
-    let mut stream = Box::new(fs::File::create(htmlpath).expect("Failed to create file"));
-
->>>>>>> a6f53b43
     let code = prg.generate_docs();
     let title = filepath.file_name().unwrap().to_str().unwrap();
     let output = generate_html(title, &code);
@@ -51,4 +50,14 @@
 fn generate_html(title: &str, code: &str) -> String {
     let template = ModuleTemplate { title, code };
     template.render().unwrap()
+#[derive(Template)]
+#[template(path = "module.html", escape = "none")]
+struct ModuleTemplate<'a> {
+    title: &'a str,
+    code: &'a str,
+}
+
+fn generate_html(title: &str, code: &str) -> String {
+    let template = ModuleTemplate { title, code };
+    template.render().unwrap()
 }